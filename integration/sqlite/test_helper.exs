--- conflicted
+++ resolved
@@ -6,12 +6,8 @@
                        :right_join,
                        :modify_column,
                        :modify_foreign_key,
-<<<<<<< HEAD
-                       :remove_column]
-=======
                        :remove_column,
                        :uses_usec]
->>>>>>> 5b935dfe
 
 # Configure Ecto for support and tests
 Application.put_env(:ecto, :primary_key_type, :id)
