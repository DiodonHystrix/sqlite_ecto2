%{"decimal": {:hex, :decimal, "1.1.0"},
  "earmark": {:hex, :earmark, "0.1.17"},
<<<<<<< HEAD
  "ecto": {:hex, :ecto, "0.14.1"},
=======
  "ecto": {:git, "git://github.com/elixir-lang/ecto.git", "328d1890e517db66d325b74f2335aad2cbbd22cf", []},
>>>>>>> 5b935dfe
  "esqlite": {:hex, :esqlite, "0.2.1"},
  "ex_doc": {:hex, :ex_doc, "0.7.3"},
  "pipe": {:hex, :pipe, "0.0.2"},
  "poison": {:hex, :poison, "1.4.0"},
  "poolboy": {:hex, :poolboy, "1.5.1"},
  "sqlitex": {:hex, :sqlitex, "0.7.0"}}<|MERGE_RESOLUTION|>--- conflicted
+++ resolved
@@ -1,10 +1,6 @@
 %{"decimal": {:hex, :decimal, "1.1.0"},
   "earmark": {:hex, :earmark, "0.1.17"},
-<<<<<<< HEAD
   "ecto": {:hex, :ecto, "0.14.1"},
-=======
-  "ecto": {:git, "git://github.com/elixir-lang/ecto.git", "328d1890e517db66d325b74f2335aad2cbbd22cf", []},
->>>>>>> 5b935dfe
   "esqlite": {:hex, :esqlite, "0.2.1"},
   "ex_doc": {:hex, :ex_doc, "0.7.3"},
   "pipe": {:hex, :pipe, "0.0.2"},
