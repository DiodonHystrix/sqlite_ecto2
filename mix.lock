--- conflicted
+++ resolved
@@ -1,12 +1,7 @@
 %{"decimal": {:hex, :decimal, "1.1.0"},
   "earmark": {:hex, :earmark, "0.1.17"},
-<<<<<<< HEAD
   "ecto": {:git, "git://github.com/elixir-lang/ecto.git", "7f052d976b5c4fbb9c6c33d716ebcdce85f53d14", []},
-  "esqlite": {:hex, :esqlite, "0.2.0"},
-=======
-  "ecto": {:hex, :ecto, "0.13.1"},
   "esqlite": {:hex, :esqlite, "0.2.1"},
->>>>>>> cd54bcc4
   "ex_doc": {:hex, :ex_doc, "0.7.3"},
   "pipe": {:hex, :pipe, "0.0.2"},
   "poison": {:hex, :poison, "1.4.0"},
