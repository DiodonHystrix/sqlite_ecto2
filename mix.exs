defmodule Sqlite.Ecto2.Mixfile do
  use Mix.Project

  def project do
    [app: :sqlite_ecto2,
     version: "2.3.1",
     name: "Sqlite.Ecto2",
     elixir: "~> 1.4",
     deps: deps(),
     elixirc_paths: elixirc_paths(Mix.env),

     # testing
     build_per_environment: false,
     test_paths: test_paths(),
     test_coverage: [tool: ExCoveralls],
     preferred_cli_env: [
       coveralls: :test,
       "coveralls.detail": :test,
       "coveralls.html": :test,
       "coveralls.circle": :test
     ],

     # hex
     description: description(),
     package: package(),

     # docs
     docs: [main: Sqlite.Ecto2]]
  end

  # Configuration for the OTP application
  def application do
    [extra_applications: [:logger],
     mod: {Sqlite.DbConnection.App, []}]
  end

  # Dependencies
  defp deps do
<<<<<<< HEAD
    [{:connection, "~> 1.0.3"},
     {:coverex, "~> 1.4.11", only: :test},
     {:credo, "~> 0.7", only: [:dev, :test]},
     {:db_connection, "~> 1.1.0"},
     {:decimal, "~> 1.2"},
     {:dogma, "~> 0.1", only: :dev},
     {:esqlite, "~> 0.2.3"},
     {:ex_doc, "~> 0.16", only: :dev},
     {:ecto, github: "elixir-ecto/ecto", ref: "0a5aa4c5c9ef0de4a18136e87761b8146ced3469"},
=======
    [{:connection, "~> 1.0"},
     {:credo, "~> 0.10", only: [:dev, :test]},
     {:db_connection, "~> 1.1"},
     {:decimal, "~> 1.5"},
     {:excoveralls, "~> 0.9", only: :test},
     {:ex_doc, "~> 0.19", runtime: false, only: :docs},
     {:ecto, "2.2.9"},
>>>>>>> 0d42d0af
     {:poison, "~> 2.2 or ~> 3.0", optional: true},
     {:postgrex, "~> 0.13", optional: true},
     {:sbroker, "~> 1.0"},
     {:sqlitex, "~> 1.4"}]
  end

  defp description, do: "SQLite3 adapter for Ecto2"

  defp package do
    [maintainers: ["Eric Scouten", "Jason M Barnes", "Connor Rigby"],
      licenses: ["MIT"],
      links: %{"Github" => "https://github.com/Sqlite-Ecto/sqlite_ecto2"}]
  end

  defp elixirc_paths(:test), do: ["lib", "test/sqlite_db_connection/support"]
  defp elixirc_paths(_), do: ["lib"]

  defp test_paths, do: ["integration/sqlite", "test"]
end<|MERGE_RESOLUTION|>--- conflicted
+++ resolved
@@ -36,25 +36,14 @@
 
   # Dependencies
   defp deps do
-<<<<<<< HEAD
-    [{:connection, "~> 1.0.3"},
+    [{:connection, "~> 1.0"},
      {:coverex, "~> 1.4.11", only: :test},
-     {:credo, "~> 0.7", only: [:dev, :test]},
-     {:db_connection, "~> 1.1.0"},
-     {:decimal, "~> 1.2"},
-     {:dogma, "~> 0.1", only: :dev},
-     {:esqlite, "~> 0.2.3"},
-     {:ex_doc, "~> 0.16", only: :dev},
-     {:ecto, github: "elixir-ecto/ecto", ref: "0a5aa4c5c9ef0de4a18136e87761b8146ced3469"},
-=======
-    [{:connection, "~> 1.0"},
      {:credo, "~> 0.10", only: [:dev, :test]},
      {:db_connection, "~> 1.1"},
      {:decimal, "~> 1.5"},
      {:excoveralls, "~> 0.9", only: :test},
      {:ex_doc, "~> 0.19", runtime: false, only: :docs},
-     {:ecto, "2.2.9"},
->>>>>>> 0d42d0af
+     {:ecto, github: "elixir-ecto/ecto", ref: "0a5aa4c5c9ef0de4a18136e87761b8146ced3469"},
      {:poison, "~> 2.2 or ~> 3.0", optional: true},
      {:postgrex, "~> 0.13", optional: true},
      {:sbroker, "~> 1.0"},
