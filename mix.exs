defmodule Sqlite.Ecto.Mixfile do
  use Mix.Project

  def project do
    [app: :sqlite_ecto,
     version: "0.2.0",
     name: "Sqlite.Ecto",
     elixir: "~> 1.0",
     deps: deps,

     # testing
     test_paths: test_paths(Mix.env),
     aliases: ["test.all": &test_all/1,
               "test.integration": &test_integration/1],
     preferred_cli_env: ["test.all": :test],

     # hex
     description: description,
     package: package,

     # docs
     docs: [main: Sqlite.Ecto]]
  end

  # Configuration for the OTP application
  def application do
    [applications: [:logger, :ecto]]
  end

  # Dependencies
  defp deps do
    [{:earmark, "~> 0.1", only: :dev},
     {:ex_doc, "~> 0.7", only: :dev},
<<<<<<< HEAD
     #{:ecto, "0.12.0-rc"},
     {:ecto, git: "https://github.com/elixir-lang/ecto"},
     {:poison, "~> 1.0"},
=======
     {:ecto, "~> 0.12.1"},
>>>>>>> 4b97ca07
     {:sqlitex, "~> 0.6"}]
  end

  defp description, do: "SQLite3 adapter for Ecto"

  defp package do
    [contributors: ["Jason M Barnes"],
      licenses: ["MIT"],
      links: %{"Github" => "https://github.com/jazzyb/sqlite_ecto"}]
  end

  defp test_paths(:integration), do: ["integration/sqlite"]
  defp test_paths(_), do: ["test"]

  defp test_integration(args) do
    args = if IO.ANSI.enabled?, do: ["--color" | args], else: ["--no-color" | args]
    System.cmd "mix", ["test" | args], into: IO.binstream(:stdio, :line),
                                       env: [{"MIX_ENV", "integration"}]
  end

  defp test_all(args) do
    Mix.Task.run "test", args
    {_, res} = test_integration(args)
    if res != 0, do: exit {:shutdown, 1}
  end
end<|MERGE_RESOLUTION|>--- conflicted
+++ resolved
@@ -31,13 +31,9 @@
   defp deps do
     [{:earmark, "~> 0.1", only: :dev},
      {:ex_doc, "~> 0.7", only: :dev},
-<<<<<<< HEAD
-     #{:ecto, "0.12.0-rc"},
+     #{:ecto, "0.12.1"},
      {:ecto, git: "https://github.com/elixir-lang/ecto"},
      {:poison, "~> 1.0"},
-=======
-     {:ecto, "~> 0.12.1"},
->>>>>>> 4b97ca07
      {:sqlitex, "~> 0.6"}]
   end
 
